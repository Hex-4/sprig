--- conflicted
+++ resolved
@@ -52,45 +52,41 @@
 			try {
 				// 128-char buffer
 				let serialBuffer = " ".repeat(128)
-				
+
 				while (true) {
 					const { value, done } = await reader.read()
 					if (done) break
 					logSerialOutput(value)
 
-<<<<<<< HEAD
-					if (value.indexOf('ALL_GOOD') >= 0) {
-						eotMessage.value = {status: "ALL_GOOD"}
-						resolve()
-					} // TODO: use a buffer to avoid errors
-					else if (value.indexOf('OO_FLASH') >= 0) {
-						// OO_FLASH/{slots needed}/{slots available}/
-						let value_split = value?.split("/")
-						value_split = value_split.splice(value_split.indexOf("OO_FLASH")+1)
-						
-						const slots_needed = parseInt(value_split[0]!)
-						const slots_available = parseInt(value_split[1]!)
-						
-						eotMessage.value = {
-							status: "OO_FLASH",
-							slots_needed,
-							slots_available
-						}
-						uploadState.value = "ERROR"
-						
-						resolve()
-					}
-					else if (value.indexOf('OO_METADATA') >= 0) {
-						eotMessage.value = { status: "OO_METADATA" }
-						uploadState.value = "ERROR"
-						resolve()
-					}
-=======
 					serialBuffer  = serialBuffer.concat(value)
 					serialBuffer = serialBuffer.slice(serialBuffer.length - 128, serialBuffer.length)
 
-					if (serialBuffer.indexOf('ALL_GOOD') >= 0) resolve()
->>>>>>> 745466b2
+                    if (serialBuffer.indexOf('ALL_GOOD') >= 0) {
+                        eotMessage.value = {status: "ALL_GOOD"}
+                        resolve()
+                    } // TODO: use a buffer to avoid errors
+                    else if (serialBuffer.indexOf('OO_FLASH') >= 0) {
+                        // OO_FLASH/{slots needed}/{slots available}/
+                        let value_split = serialBuffer?.split("/")
+                        value_split = value_split.splice(serialBuffer.indexOf("OO_FLASH")+1)
+
+                        const slots_needed = parseInt(value_split[0]!)
+                        const slots_available = parseInt(value_split[1]!)
+
+                        eotMessage.value = {
+                            status: "OO_FLASH",
+                            slots_needed,
+                            slots_available
+                        }
+                        uploadState.value = "ERROR"
+
+                        resolve()
+                    }
+                    else if (serialBuffer.indexOf('OO_METADATA') >= 0) {
+                        eotMessage.value = { status: "OO_METADATA" }
+                        uploadState.value = "ERROR"
+                        resolve()
+                    }
 				}
 			} catch (error) {
 				console.error(error)
@@ -114,7 +110,7 @@
 	const nameString = new Uint8Array(100)
 	new TextEncoder().encodeInto(name + "\0".repeat(100 - name.length), nameString)
 	await writer.write(nameString)
-	
+
 	console.log('[UPLOAD > SERIAL] Checkpoint 2 - writing length')
 	await writer.write(new Uint32Array([ buf.length ]).buffer)
 
@@ -181,7 +177,7 @@
 
 	while (true) {
 		const { value, done } = await reader.read()
-		
+
 		if (done) return null
 		logSerialOutput(value)
 
