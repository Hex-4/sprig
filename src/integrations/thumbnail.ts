--- conflicted
+++ resolved
@@ -137,18 +137,9 @@
 	let imgFilePath = path.resolve(__dirname, `../../public/${name}.json`);
 	fs.writeFile(imgFilePath, JSON.stringify(thumbnail), (err) => {
 		if (err) {
-<<<<<<< HEAD
-			console.log("got error", err)
-			metrics.increment("errors.write_thumbnail_json");
-			return;
-		}
-	})
-	// fs.writeFileSync(imgFilePath, JSON.stringify(thumbnail), { encoding: "utf-8" });
-=======
 			metrics.increment("errors.thumbnail_json");
 		}
 	});
->>>>>>> 9bd7d012
 }
 
 function loadImageBase64FromDisk(name: string) {
