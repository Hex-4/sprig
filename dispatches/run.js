--- conflicted
+++ resolved
@@ -18,21 +18,9 @@
       cmLine.classList.remove("err-line");
     }
 
-<<<<<<< HEAD
-  for (let i = 0; i < cmLines.length; i++) {
-    const cmLine = cmLines[i];
-    cmLine.classList.remove("err-line");
-  }
-
-  const script = state.codemirror.state.doc.toString();
-  const canvas = document.querySelector(".game-canvas");
-  const err = evalGameScript(script, canvas);
-  if (err) dispatch("LOG_ERROR", err);
-=======
     const script = state.codemirror.state.doc.toString();
     const err = evalGameScript(script, state.palette);
     if (err) dispatch("LOG_ERROR", err);
->>>>>>> 81eaf817
 
     sizeGameCanvas();
 
