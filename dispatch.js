import { html, render, svg } from "./uhtml.js";
import { view } from "./view.js";
import { loadFromDefault, init } from "./init.js";
import { save } from "./save.js";
import { Engine } from "./Engine.js";
import { size_up_sprites } from "./size_up_sprites.js";
import { latestEngineVersion } from "./github.js";
import { createPixelEditor } from "./pixel-editor/pixel-editor.js";
import { createSequencer } from "./sequencer/sequencer.js";
import { playTune, loopTune } from "./tunePlayers.js";
import { createEval } from "./evalGameScript.js";
import uiSounds from "./assets/ui-sounds.js";
import notification from "./utils/notification.js";
import validate from "./utils/validate.js";
import favicon from "./utils/favicon.js";
import title from "./utils/title.js";

const STATE = {
  codemirror: undefined,
  show: { origin: false, hitbox: false },
  error: false,
  logs: [],
  dispatchLogs: [], // Logs for dispatch functions called
  assetEditor: undefined, // type :: pixelEditor | sequencer which have different interfaces
  assets: [],
  mouseX: 0,
  mouseY: 0,
  version: "0.2.2",
  previousID: null, // TODO: start setting this correctly on cartridge load
  selected_asset: -1,
  name: "game-name-here",
  saveLinkStatus: "ready",
  saveFileStatus: "ready",
  runStatus: "loading",
  loadFileStatus: "ready",
  bugReportStatus: "ready",
  lastSaved: {
    name: "",
    text: "",
    link: "",
  },
  showChallengeBar: true,
  challenges: [
    {
      name: "jump to new platform", 
      link: `${window.location.origin}/?id=61367dbe272bee65e68de7183ade8801`
    },
    {
      name: "make it go left", 
      link: `${window.location.origin}/?id=aeecd712337e262a2a63b58d85feb0cd`
    },
    {
      name: "fall on platform",
      link: `${window.location.origin}/?id=d93ffb8de3a690690316b77b1f6a1eec`
    },
    {
      name: "make it solid", 
      link: `${window.location.origin}/?id=62502eafc2f74a143ee1ee62fc71225d`
    },
    {
      name: "sticky paddles", 
      link: `${window.location.origin}/?id=f5134c1689acd0a4819b148efd4169b5`
    },
    {
      name: "pass score to leaderboard", 
      link: `${window.location.origin}/?id=a1eb48c14c179312a75204c7f0743745`
    },
    {
      name: "add bounce sound", 
      link: `${window.location.origin}/?id=ecdd45d69183f9621b47236d660486e5`
    },
    {
      name: "off the walls",
      link: `${window.location.origin}/?id=0b6d386ac9fc88ef155b70dfd1b32936`
    },
    {
      name: "bridge the gap",
      link: `${window.location.origin}/?id=b253bffc739aa3ca8ca1f57d6a5abed1`
    },
    {
      name: "touch to collect", 
      link: `${window.location.origin}/?id=971f2e635d6f5ebb8197c170ca01dc17`
    },
    {
      name: "multi-platforming",
      link: `${window.location.origin}/?id=8a890a186508db040959f7ec91a70f1c`
    },
    /* -- spawn bullet -- */
    {
      name: "pressed vs. held",
      link: `${window.location.origin}/?id=3e4d8a38439bf62a2b1a80fb9ee6667d`
    },
<<<<<<< HEAD
    // {
    //   name: "animate sprite", 
    //   link: `${window.location.origin}/?id=b19577800e2b5995664c8ff247af6ad1`
    // },
=======
    {
      name: "animate sprite", 
      link: `${window.location.origin}/?id=1ff13ed26bf5edf03ed38edca70e67d5`
    },
>>>>>>> 71b18628
    {
      name: "one jump", 
      link: `${window.location.origin}/?id=a653579c8ae71b41c8d72a1683c37bc0`
    },
    /* -- what did you just collide with!?! -- */
    {
      name: "make a bunch",
      link: `${window.location.origin}/?id=f96c9821c46ab0bc8c36cf6c56fb95f9`
    },
    /* -- wrap game in func to restart on demand -- */
    /* -- multiple levels -- */
  ],
  challengeIndex: -1,
};

const evalGameScript = createEval();

const ACTIONS = {
  INIT(args, state) {
    init(state);
  },
  RUN(args, state) {
    const string = state.codemirror.view.state.doc.toString();

    const sprites = state.assets
      .filter((a) => a.type === "sprite")
      .map((a) => a.data);

    size_up_sprites(sprites);

    state.logs = [];
    state.error = false;

    // document.querySelector("iframe").contentWindow.postMessage({
    //   prog: string,
    //   assets: state.assets,
    //   show: state.show
    // }, '*');

    // const { error, success } = validate(string); // Re-add esprima pre-run validation

    // if (!success) {
    //   state.logs = [
    //     ...state.logs,
    //     error.message == undefined // Just in case something weird happens, encourage the user to submit a bug report if it does
    //       ? `Game Lab encountered an unexpected error. If you're seeing this, please submit a bug report by clicking the bug button at the top.\n    at code.js`
    //       : `${error.message}\n    at code.js:${error.line}:${error.col}`,
    //   ];
    //   state.error = true;
    //   dispatch("RENDER");
    //   return;
    // }

    const gameCanvas = document.querySelector(".game-canvas");
    const err = evalGameScript({
      assets: state.assets,
      prog: string,
      show: state.show,
      gameCanvas,
    });
    if (err) {
      dispatch("LOG_ERROR", { err });
      dispatch("FAVICON", "red.png");
    } else {
      dispatch("FAVICON", "yellow.png");
    }
    document.querySelector(".game-canvas").focus(); // TODO: can we focus in iframe

    dispatch("RENDER");
  },
  LOG_ERROR({ err }, state) {
    console.log(err);
    state.error = true;

    // processError will go here when ready
    state.logs = [err.stack];

    dispatch("RENDER");
  },
  SET_TITLE(arg, state) {
    if (typeof arg == "string") {
      title(arg);
    } else {
      title();
    }
  },
  SOUND(arg, state) {
    uiSounds[arg]();
  },
  FAVICON(arg = null, state) {
    if (typeof arg === "string") {
      favicon(arg);
    } else {
      favicon();
    }
  },
  REPORT_BUG: async (args, state) => {
    state.bugReportStatus = "loading";
    notification({
      message: "Generating a bug report... (1/3)",
    });
    const report = {};
    report["Engine Version"] = state.engineVersion;
    await dispatch("SAVE", { type: "link", copyUrl: false });
    report["Project Link"] = state.lastSaved.link;
    notification({
      message: "Generating a bug report... (2/3)",
    });
    function truncate(string, length, ending) {
      return string.length > length
        ? string.substring(0, length - ending.length) + ending
        : string;
    }
    report["IP Address"] = await fetch("https://ifconfig.me/ip").then(
      (response) => response.text()
    );
    report["Dispatch Event Log"] = state.dispatchLogs
      .slice(0, 50)
      .map((entry) => truncate(JSON.stringify(entry, null, 4), 1999, "..."))
      .join("\n\n");
    report["Error Log"] = state.logs
      .slice(0, 50)
      .map((entry) =>
        truncate(entry.stack || JSON.stringify(entry, null, 4), 1999, "...")
      )
      .join("\n\n");
    report["User Agent"] = await fetch("https://ifconfig.me/ua").then(
      (response) => response.text()
    );
    report["State"] = truncate(
      JSON.stringify(
        {
          url: state.url,
          show: state.show,
          examples: state.examples,
          error: state.error,
          mouseX: state.mouseX,
          mouseY: state.mouseY,
          engineVersion: state.version,
          previousID: state.previousID,
          selected_asset: state.selected_asset,
          name: state.name,
          lastSaved: state.lastSaved,
        },
        null,
        4
      ),
      99900,
      "..."
    );
    notification({
      message: "Generating a bug report... (3/3)",
    });
    const url = new URL("https://airtable.com/shrpcDFA5f9wEOSIm");
    for (const key in report) {
      url.searchParams.append(`prefill_${key}`, report[key]);
    }
    window.open(url, "_blank");
    state.bugReportStatus = "ready";
    dispatch("RENDER");
  },
  GET_SAVE_STATE(args, state) {
    const prog = state.codemirror.view.state.doc.toString();
    return JSON.stringify({
      prog,
      assets: state.assets,
      name: state.name,
      previousID: state.previousID,
      version: state.version,
    });
  },
  SAVE: async ({ type, copyUrl }, state) => {
    await save(type, state, copyUrl);
  },
  CANVAS_MOUSE_MOVE({ content: { mouseX, mouseY } }, state) {
    state.mouseX = mouseX;
    state.mouseY = mouseY;
    dispatch("RENDER");
  },
  LOAD_DEFAULT_CARTRIDGE: async ({}, state) => {
    state.loadFileStatus = 'loading';
    await dispatch("LOAD_CARTRIDGE", { saved: await loadFromDefault() });
    state.loadFileStatus = 'ready';
    dispatch("RENDER");
  },
  LOAD_CARTRIDGE: async ({ saved }, state) => {
    const el = document.querySelector(".asset-editor");
    render(el, html``);
    if (state.assetEditor && state.assetEditor.end) state.assetEditor.end();
    state.selected_asset = -1;

    dispatch("SET_TITLE", "loading...");
    const newProg = saved.prog;
    const currentProg = state.codemirror.view.state.doc.toString();

    state.codemirror.view.dispatch({
      changes: { from: 0, to: currentProg.length, insert: newProg },
    });

    state.assets = saved.assets || [];
    state.name = saved.name;
    state.previousID = saved.previousID || null;

    if (state.version !== saved.version) {
      notification({
        message: `Version mismatch.<br>
                  Editor is version: ${state.version}<br>
                  File uses version: ${saved.version}<br>
                  ${
                    saved.version
                      ? `Old editor is available <a target="_blank" href="https://gamelab-versions.hackclub.dev/${saved.version}/index.html">here</a>.`
                      : ""
                  }`,
        timeout: 5000,
      });
    }

    state.runStatus = "ready";
    dispatch("SET_TITLE", state.name);
    dispatch("RENDER");
    // dispatch("RUN");
  },
  CREATE_ASSET({ assetType }, state) {
    // need to clear asset editor
    const el = document.querySelector(".asset-editor");
    render(el, html``);

    if (state.assetEditor && state.assetEditor.end) state.assetEditor.end();

    function randString(length) {
      var randomChars = "abcdefghijklmnopqrstuvwxyz";
      var result = "";
      for (var i = 0; i < length; i++) {
        result += randomChars.charAt(
          Math.floor(Math.random() * randomChars.length)
        );
      }
      return result;
    }

    if (assetType === "sprite") {
      state.assetEditor = createPixelEditor(
        document.querySelector(".asset-editor")
      );
      const grid = state.assetEditor.createEmptyGrid();
      state.assetEditor.setGridColors(grid);

      const name = "sprite_" + randString(3);
      state.assets.push({
        name,
        type: "sprite",
        data: grid,
      });

      state.selected_asset = state.assets.length - 1;
    } else if (assetType === "tune") {
      state.assetEditor = createSequencer(
        document.querySelector(".asset-editor")
      );

      const name = "tune_" + randString(3);
      const tune = state.assetEditor.getTune();
      state.assets.push({
        name,
        type: "tune",
        data: tune,
      });
      state.assetEditor.setTune(tune);
      state.selected_asset = state.assets.length - 1;
    }

    dispatch("RENDER");
  },
  SET_NAME({ name }, state) {
    const safeName = name
      .trim() // no whitespace before or after
      .replace(/\n/g, "") // no newlines at all
      .replace(/\s+/g, "-"); // all remaining whitespace converted to hyphyens

    dispatch("SET_TITLE", safeName);

    state.name = safeName || "my-project";

    return state.name;
  },
  CHANGE_ASSET_NAME({ index, newName }, state) {
    const usedNames = state.assets.map((x) => x.name);
    if (usedNames.includes(newName)) return;
    else {
      state.assets[index].name = newName;
      state.selected_asset = index;
    }
  },
  SELECT_ASSET({ index }, state) {
    // need to clear asset editor container to render template fresh
    const el = document.querySelector(".asset-editor");
    render(el, html``);

    if (state.assetEditor && state.assetEditor.end) state.assetEditor.end();

    const assetType = state.assets[index].type;

    if (assetType === "sprite") {
      state.assetEditor = createPixelEditor(
        document.querySelector(".asset-editor")
      );

      const grid = state.assets[index].data;
      state.assetEditor.setGridColors(grid);
    } else if (assetType === "tune") {
      state.assetEditor = createSequencer(
        document.querySelector(".asset-editor")
      );
      const tune = state.assets[index].data;
      state.assetEditor.setTune(tune);
    }

    state.selected_asset = index;
    dispatch("RENDER");
  },
  DELETE_ASSET: async ({ index }, state) => {
    dispatch("SOUND", "click");
    const assetType = state.assets[index].type;
    state.selected_asset = index;

    // msw: our use of confirm() will interupt the page's JS execution and
    // create painful clipping in the UI sounds we're trying to play. These
    // empty promises are just here to wait long enough for songs to play
    // without interrupting them
    await new Promise((resolve) => setTimeout(() => resolve(), 350));
    const shouldContinue = confirm(
      `Are you sure you want to remove that ${assetType}?`
    );
    await new Promise((resolve) => setTimeout(() => resolve(), 350));
    if (!shouldContinue) {
      dispatch("SOUND", "cancel");
      return null;
    }
    dispatch("SOUND", "delete");

    state.assets = state.assets.filter((x, i) => i !== index);

    if (state.selected_asset >= state.assets.length) {
      state.selected_asset = state.assets.length - 1;
    }

    if (state.selected_asset !== -1)
      dispatch("SELECT_ASSET", { index: state.selected_asset });
    else {
      if (state.assetEditor && state.assetEditor.end) state.assetEditor.end();
      const el = document.querySelector(".asset-editor");
      render(el, html``);
    }

    dispatch("RENDER");
  },
  RENDER() {
    render(document.getElementById("root"), view(STATE));
  },
};

export function dispatch(action, args = {}) {
  // console.log(action);
  
  const trigger = ACTIONS[action];
  STATE.dispatchLogs.unshift({ action, args, timestamp: Date.now() });
  if (trigger) return trigger(args, STATE);
  else {
    console.log("Action not recongnized:", action);
    return null;
  }
}<|MERGE_RESOLUTION|>--- conflicted
+++ resolved
@@ -90,17 +90,10 @@
       name: "pressed vs. held",
       link: `${window.location.origin}/?id=3e4d8a38439bf62a2b1a80fb9ee6667d`
     },
-<<<<<<< HEAD
-    // {
-    //   name: "animate sprite", 
-    //   link: `${window.location.origin}/?id=b19577800e2b5995664c8ff247af6ad1`
-    // },
-=======
     {
       name: "animate sprite", 
       link: `${window.location.origin}/?id=1ff13ed26bf5edf03ed38edca70e67d5`
     },
->>>>>>> 71b18628
     {
       name: "one jump", 
       link: `${window.location.origin}/?id=a653579c8ae71b41c8d72a1683c37bc0`
