--- conflicted
+++ resolved
@@ -69,19 +69,14 @@
       name: "add bounce sound", 
       link: `${window.location.origin}/?id=ecdd45d69183f9621b47236d660486e5`
     },
-<<<<<<< HEAD
+    {
+      name: "off the walls",
+      link: `${window.location.origin}/?id=0b6d386ac9fc88ef155b70dfd1b32936`
+    },
     {
       name: "bridge the gap",
       link: `${window.location.origin}/?id=b253bffc739aa3ca8ca1f57d6a5abed1`
-    }
-    /* -- make the ball bounce off the other side -- */
-=======
-    /* -- add pong obstacle -- */
-    {
-      name: "off the walls",
-      link: `${window.location.origin}/?id=0b6d386ac9fc88ef155b70dfd1b32936`
-    },
->>>>>>> fe5f9f61
+    },
     {
       name: "touch to collect", 
       link: `${window.location.origin}/?id=971f2e635d6f5ebb8197c170ca01dc17`
