--- conflicted
+++ resolved
@@ -63,18 +63,9 @@
     } else {
       state.error = false;
       state.logs = [];
-<<<<<<< HEAD
+
       const included = { _state: state, html, render, svg, Engine, Muse, ...state.sprites }; // these only work if no other imports
-=======
-      const included = {
-        _state: state,
-        html,
-        render,
-        svg,
-        Engine,
-        ...state.sprites,
-      }; // these only work if no other imports
->>>>>>> 860ae6e1
+
       try {
         new Function(
           ...Object.keys(included),
