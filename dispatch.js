import { html, render, svg } from "./uhtml.js";
import { view } from "./view.js";
import { init } from "./init.js";
import { save } from "./save.js";
import { Engine } from "./Engine.js";
import { size_up_sprites } from "./size_up_sprites.js";
import { latestEngineVersion } from "./github.js";
import { createPixelEditor } from "./pixel-editor/pixel-editor.js";
import { createSequencer } from "./sequencer/sequencer.js";
import { playTune, loopTune } from "./tunePlayers.js";
import { createEval } from "./evalGameScript.js";
<<<<<<< HEAD
import uiSounds from "./assets/ui-sounds.js";
import notification from "./utils/notification.js";
import validate from "./utils/validate.js";
=======
import notification from "./utils/notification.js";
>>>>>>> f4a75a74

const STATE = {
  codemirror: undefined,
  show: { origin: false, hitbox: false },
  error: false,
  logs: [],
  dispatchLogs: [], // Logs for dispatch functions called
  assetEditor: undefined, // type :: pixelEditor | sequencer which have different interfaces
  assets: [],
  mouseX: 0,
  mouseY: 0,
  version: "0.2.0",
  previousID: null, // TODO: start setting this correctly on cartridge load
  selected_asset: -1,
  name: "name-here",
  saveLinkStatus: "ready",
  saveFileStatus: "ready",
  runStatus: "loading",
  bugReportStatus: "ready",
  lastSaved: {
    name: "",
    text: "",
    link: "",
  },
};

const evalGameScript = createEval();

const ACTIONS = {
  INIT(args, state) {
    init(state);
  },
  RUN(args, state) {
    const string = state.codemirror.view.state.doc.toString();

    const sprites = state.assets
      .filter((a) => a.type === "sprite")
      .map((a) => a.data);

    size_up_sprites(sprites);

    state.logs = [];
    state.error = false;

    // document.querySelector("iframe").contentWindow.postMessage({
    //   prog: string,
    //   assets: state.assets,
    //   show: state.show
    // }, '*');

    const gameCanvas = document.querySelector(".game-canvas");
    const err = evalGameScript({
      assets: state.assets,
      prog: string,
      show: state.show,
      gameCanvas,
    });
    if (err) dispatch("LOG_ERROR", { err });
    document.querySelector(".game-canvas").focus(); // TODO: can we focus in iframe

    dispatch("RENDER");
  },
  LOG_ERROR({ err }, state) {
    state.error = true;
    state.logs = [...state.logs, err.stack];
    dispatch("RENDER");
  },
  SOUND(arg, state) {
    uiSounds[arg]()
  },
  REPORT_BUG: async (args, state) => {
    state.bugReportStatus = "loading"
    notification({
      message: "Generating a bug report... (1/3)"
    });
    const report = {};
    report['Engine Version'] = state.engineVersion;
    await dispatch("SAVE", { type: 'link', copyUrl: false });
    report['Project Link'] = state.lastSaved.link;
    notification({
      message: "Generating a bug report... (2/3)"
    });
    function truncate (string, length, ending) {
      return (string.length > length ? string.substring(0, length - ending.length) + ending : string);
    }
    report['IP Address'] = await fetch('https://ifconfig.me/ip').then(response => response.text());
    report['Dispatch Event Log'] = state.dispatchLogs.slice(0, 50).map(entry => truncate(JSON.stringify(entry, null, 4), 1999, '...')).join('\n\n');
    report['Error Log'] = state.logs.slice(0, 50).map(entry => truncate(entry.stack || JSON.stringify(entry, null, 4), 1999, '...')).join('\n\n');
    report['User Agent'] = await fetch('https://ifconfig.me/ua').then(response => response.text());
    report['State'] = truncate(JSON.stringify({
      url: state.url,
      show: state.show,
      examples: state.examples,
      error: state.error,
      mouseX: state.mouseX,
      mouseY: state.mouseY,
      engineVersion: state.engineVersion,
      previousID: state.previousID,
      selected_asset: state.selected_asset,
      name: state.name,
      lastSaved: state.lastSaved,
    }, null, 4), 99900, '...');
    notification({
      message: "Generating a bug report... (3/3)"
    });
    const url = new URL('https://airtable.com/shrpcDFA5f9wEOSIm')
    for (const key in report) {
      url.searchParams.append(`prefill_${key}`, report[key])
    }
    window.open(url, '_blank');
    state.bugReportStatus = "ready"
    dispatch("RENDER")
  },
  GET_SAVE_STATE(args, state) {
    const prog = state.codemirror.view.state.doc.toString();
    return JSON.stringify({
      prog,
      assets: state.assets,
      name: state.name,
      previousID: state.previousID,
      version: state.version,
    });
  },
  SAVE: async ({ type, copyUrl }, state) => {
    await save(type, state, copyUrl);
  },
  CANVAS_MOUSE_MOVE({ content: { mouseX, mouseY } }, state) {
    state.mouseX = mouseX;
    state.mouseY = mouseY;
    dispatch("RENDER");
  },
  LOAD_CARTRIDGE: async ({ saved }, state) => {
    const newProg = saved.prog;
    const currentProg = state.codemirror.view.state.doc.toString();

    state.codemirror.view.dispatch({
      changes: { from: 0, to: currentProg.length, insert: newProg },
    });

    state.assets = saved.assets || [];

<<<<<<< HEAD
    state.name = saved.name

    // TODO: do we need to select default asset? maybe not

    if (!state.engineVersion) {
      state.engineVersion = await latestEngineVersion();
=======
    if (state.version !== saved.version) {
      notification({
        message: `Version mismatch.<br>
                  Editor is version: ${state.version}<br>
                  File uses version: ${saved.version}<br>
                  ${
                    saved.version
                      ? `Old editor is available <a target="_blank" href="https://game-lab-versions.hackclub.dev/${saved.version}/index.html">here</a>.`
                      : ""
                  }`,
        timeout: 5000,
      });
>>>>>>> f4a75a74
    }

    const el = document.querySelector(".asset-editor");
    render(el, html``);
    if (state.assetEditor && state.assetEditor.end) state.assetEditor.end();
    state.selected_asset = -1;

    state.runStatus = 'ready'
    dispatch("RENDER");
    // dispatch("RUN");
  },
  CREATE_ASSET({ assetType }, state) {
    // need to clear asset editor
    const el = document.querySelector(".asset-editor");
    render(el, html``);

    if (state.assetEditor && state.assetEditor.end) state.assetEditor.end();

    function randString(length) {
      var randomChars = "abcdefghijklmnopqrstuvwxyz";
      var result = "";
      for (var i = 0; i < length; i++) {
        result += randomChars.charAt(
          Math.floor(Math.random() * randomChars.length)
        );
      }
      return result;
    }

    if (assetType === "sprite") {
      state.assetEditor = createPixelEditor(
        document.querySelector(".asset-editor")
      );
      const grid = state.assetEditor.createEmptyGrid();
      state.assetEditor.setGridColors(grid);

      const name = "sprite_" + randString(3);
      state.assets.push({
        name,
        type: "sprite",
        data: grid,
      });

      state.selected_asset = state.assets.length - 1;
    } else if (assetType === "tune") {
      state.assetEditor = createSequencer(
        document.querySelector(".asset-editor")
      );

      const name = "tune_" + randString(3);
      const tune = state.assetEditor.getTune();
      state.assets.push({
        name,
        type: "tune",
        data: tune,
      });
      state.assetEditor.setTune(tune);
      state.selected_asset = state.assets.length - 1;
    }

    dispatch("RENDER");
  },
  SET_NAME({ name }, state) {
    const safeName = name.trim()             // no whitespace before or after
                        .replace(/\n/g, '')  // no newlines at all
                        .replace(/\s+/g,'-') // all remaining whitespace converted to hyphyens
    state.name = safeName || "my-project"

    return state.name
  },
  CHANGE_ASSET_NAME({ index, newName }, state) {
    const usedNames = state.assets.map((x) => x.name);
    if (usedNames.includes(newName)) return;
    else {
      state.assets[index].name = newName;
      state.selected_asset = index;
    }
    // dispatch("RUN");
  },
  SELECT_ASSET({ index }, state) {
    // need to clear asset editor container to render template fresh
    const el = document.querySelector(".asset-editor");
    render(el, html``);

    if (state.assetEditor && state.assetEditor.end) state.assetEditor.end();

    const assetType = state.assets[index].type;

    if (assetType === "sprite") {
      state.assetEditor = createPixelEditor(
        document.querySelector(".asset-editor")
      );

      const grid = state.assets[index].data;
      state.assetEditor.setGridColors(grid);
    } else if (assetType === "tune") {
      state.assetEditor = createSequencer(
        document.querySelector(".asset-editor")
      );
      const tune = state.assets[index].data;
      state.assetEditor.setTune(tune);
    }

    state.selected_asset = index;
    dispatch("RENDER");
  },
  DELETE_ASSET: async ({ index }, state) => {
    dispatch("SOUND", "click")
    const assetType = state.assets[index].type;
    state.selected_asset = index;

    // msw: our use of confirm() will interupt the page's JS execution and
    // create painful clipping in the UI sounds we're trying to play. These
    // empty promises are just here to wait long enough for songs to play
    // without interrupting them
    await new Promise(resolve => setTimeout(() =>resolve(), 350))
    const shouldContinue = confirm(`Are you sure you want to remove that ${assetType}?`)
    await new Promise(resolve => setTimeout(() =>resolve(), 350))
    if (!shouldContinue) {
      dispatch("SOUND", "cancel")
      return null
    }
    dispatch("SOUND", "delete")

    state.assets = state.assets.filter((x, i) => i !== index);

    if (state.selected_asset >= state.assets.length) {
      state.selected_asset = state.assets.length - 1;
    }

    if (state.selected_asset !== -1)
      dispatch("SELECT_ASSET", { index: state.selected_asset });
    else {
      if (state.assetEditor && state.assetEditor.end) state.assetEditor.end();
      const el = document.querySelector(".asset-editor");
      render(el, html``);
    }

    dispatch("RENDER");
  },
  RENDER() {
    render(document.getElementById("root"), view(STATE));
  },
};

export function dispatch(action, args = {}) {
  console.log(action);
  const trigger = ACTIONS[action];
  STATE.dispatchLogs.unshift({ action, args, timestamp: Date.now() });
  if (trigger) return trigger(args, STATE);
  else {
    console.log("Action not recongnized:", action);
    return null;
  }
}<|MERGE_RESOLUTION|>--- conflicted
+++ resolved
@@ -9,13 +9,10 @@
 import { createSequencer } from "./sequencer/sequencer.js";
 import { playTune, loopTune } from "./tunePlayers.js";
 import { createEval } from "./evalGameScript.js";
-<<<<<<< HEAD
 import uiSounds from "./assets/ui-sounds.js";
 import notification from "./utils/notification.js";
 import validate from "./utils/validate.js";
-=======
-import notification from "./utils/notification.js";
->>>>>>> f4a75a74
+
 
 const STATE = {
   codemirror: undefined,
@@ -156,15 +153,8 @@
     });
 
     state.assets = saved.assets || [];
-
-<<<<<<< HEAD
     state.name = saved.name
 
-    // TODO: do we need to select default asset? maybe not
-
-    if (!state.engineVersion) {
-      state.engineVersion = await latestEngineVersion();
-=======
     if (state.version !== saved.version) {
       notification({
         message: `Version mismatch.<br>
@@ -177,7 +167,6 @@
                   }`,
         timeout: 5000,
       });
->>>>>>> f4a75a74
     }
 
     const el = document.querySelector(".asset-editor");
