/*
@title: sokoban
@author: leo

Instructions:

Cover the green with purple.

----------------------------

Welcome to Sprig!
Here is an example game to acquaint you with your toolkit.

You can find a walkthrough of this game if you hit help.

*/




const player = "p";
const box = "b";
const goal = "g";
const wall = "w";

setLegend(
  [ player, bitmap`
................
................
................
.......0........
.....00.000.....
....0.....00....
....0.0.0..0....
....0......0....
....0......0....
....00....0.....
......00000.....
......0...0.....
....000...000...
................
................
................`],
  [ box, bitmap`
................
................
................
...888888888....
...8...8...8....
...8...8...8....
...8...8...8....
...8...8...8....
...888888888....
...8...8...8....
...8...8...8....
...888888888....
................
................
................
................`],
  [ goal, bitmap`
................
................
................
....444444......
...44....44.....
...4......4.....
...4.......4....
...4.......4....
...4.......4....
...44......4....
....4......4....
....44....44....
.....444444.....
................
................
................`],
  [ wall, bitmap`
0000000000000000
0000000000000000
0000000000000000
0000000000000000
0000000000000000
0000000000000000
0000000000000000
0000000000000000
0000000000000000
0000000000000000
0000000000000000
0000000000000000
0000000000000000
0000000000000000
0000000000000000
0000000000000000`]
);

let level = 0;
const levels = [
  map`
p.w.
.bwg
....
....`,
  map`
p.w.
.bwg
....
..bg`
];

const currentLevel = levels[level];
setMap(currentLevel);

onInput("w", () => {
  getFirst(player).y -= 1;
});

onInput("s", () => {
  getFirst(player).y += 1;
});

onInput("a", () => {
  getFirst(player).x -= 1;
});

onInput("d", () => {
  getFirst(player).x += 1;
});

onInput("j", () => {
  const currentLevel = levels[level];
  if (currentLevel !== undefined) {
    clearText();
    setMap(currentLevel);
  }
});

setSolids([ player, box, wall ]);

setPushables({
  [ player ]: [ box ]
});

afterInput(() => {
  const numberCovered = tilesWith(goal, box).length;
  const targetNumber = tilesWith(goal).length;

  if (numberCovered === targetNumber) {
    // increase the current level number
    level = level + 1;

    const currentLevel = levels[level];

    // make sure the level exists and if so set the map
    if (currentLevel !== undefined) {
      setMap(currentLevel);
    } else {
<<<<<<< HEAD
      addText("you win!");
=======
      addText("you win!", { y: 4 });
>>>>>>> 9adfe77b
    }
  }
});<|MERGE_RESOLUTION|>--- conflicted
+++ resolved
@@ -155,11 +155,7 @@
     if (currentLevel !== undefined) {
       setMap(currentLevel);
     } else {
-<<<<<<< HEAD
-      addText("you win!");
-=======
       addText("you win!", { y: 4 });
->>>>>>> 9adfe77b
     }
   }
 });