--- conflicted
+++ resolved
@@ -249,7 +249,6 @@
     "title": "Virtual_Machine",
     "author": "N_Rizwan",
     "img": "",
-<<<<<<< HEAD
     "tags": [""]
   },
   {
@@ -258,8 +257,5 @@
     "author": "ezefranca",
     "img": "",
     "tags": ["classic"]
-=======
-    "tags": []
->>>>>>> 4a2ef184
   }
 ]