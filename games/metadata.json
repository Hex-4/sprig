--- conflicted
+++ resolved
@@ -984,19 +984,19 @@
     "addedOn": "2022-11-11"
   },
   {
-<<<<<<< HEAD
     "filename": "dual_state_machine",
     "title": "dual_state_machine",
     "author": "Leonard (Omay)",
     "img": "",
     "tags": ["puzzle"],
-=======
+    "addedOn": "2022-11-11"
+  },
+  {
     "filename": "virus_plowing",
     "title": "virus_plowing",
     "author": "Danush Ramanan",
     "img": "",
     "tags": ["endless"],
->>>>>>> 890f6cff
     "addedOn": "2022-11-11"
   }
 ]