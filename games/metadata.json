[
  {
    "filename": "sokoban",
    "title": "sokoban",
    "author": "leo mcelroy",
    "img": "",
    "tags": ["beginner", "hackable", "puzzle"]
  },
  {
    "filename": "pong",
    "title": "pong",
    "author": "neesh",
    "img": "",
    "tags": ["classic"]
  },
  {
    "filename": "penguin_slide",
    "title": "penguin_slide",
    "author": "veehz",
    "img": "",
    "tags": ["puzzle"]
  },
  {
    "filename": "laser_tag",
    "title": "laser_tag",
    "author": "leo mcelroy",
    "img": "",
    "tags": ["hackable", "puzzle"]
  },
  {
    "filename": "15_puzzle",
    "title": "15_puzzle",
    "author": "maggie liu",
    "img": "",
    "tags": ["advanced"]
  },
  {
    "filename": "9_puzzle",
    "title": "9_puzzle",
    "author": "brian silverman",
    "img": "",
    "tags": []
  },
  {
    "filename": "kindless",
    "title": "kindless",
    "author": "Ishan",
    "img": "",
    "tags": ["advanced"]
  },
  {
    "filename": "color_patterns",
    "title": "color_patterns",
    "author": "brian silverman",
    "img": "",
    "tags": []
  },
  {
    "filename": "matcher",
    "title": "matcher",
    "author": "brian silverman",
    "img": "",
    "tags": []
  },
  {
    "filename": "shoot_green_blobs",
    "title": "shoot_green_blobs",
    "author": "otterly-otter",
    "img": "",
    "tags": []
  },
  {
    "filename": "crappy_bird",
    "title": "crappy_bird",
    "author": "ced",
    "img": "",
    "tags": []
  },
  {
    "filename": "friendship",
    "title": "friendship",
    "author": "nicky case",
    "img": "",
    "tags": ["beginner", "puzzle"]
  },
  {
    "filename": "getting_started",
    "title": "getting_started",
    "author": "hack club",
    "img": "",
    "tags": ["beginner", "tutorial"]
  },
  {
    "filename": "maze",
    "title": "maze",
    "author": "leo mcelroy",
    "img": "",
    "tags": ["beginner", "hackable", "puzzle"]
  },
  {
    "filename": "pyre",
    "title": "pyre",
    "author": "ced",
    "img": "",
    "tags": ["puzzle"]
  },
  {
    "filename": "raycasting",
    "title": "raycasting",
    "author": "HenryBass",
    "img": "",
    "tags": ["advanced"]
  },
  {
    "filename": "tolls",
    "title": "tolls",
    "author": "leo mcelroy",
    "img": "",
    "tags": ["WIP"]
  },
  {
    "filename": "fogged",
    "title": "fogged",
    "author": "Jay Reddy",
    "img": "",
    "tags": ["WIP"]
  },
  {
    "filename": "multiplayer_soccer",
    "title": "multiplayer_soccer",
    "author": "Shannon Yeow",
    "img": "",
    "tags": ["multiplayer"]
  },
  {
    "filename": "snakey_snake",
    "title": "snakey_snake",
    "author": "Alexander Chin",
    "img": "",
    "tags": ["WIP", "puzzle"]
  },
  {
    "filename": "platform_rogue",
    "title": "platform_rogue",
    "author": "farreltobias",
    "img": "",
    "tags": ["advanced"]
  },
  {
    "filename": "among_us_maze",
    "title": "among_us_maze",
    "author": "Riya and Christy",
    "img": "",
    "tags": ["advanced", "web-only"]
  },
  {
    "filename": "256",
    "title": "256",
    "author": "Jacky Zhao",
    "img": "",
    "tags": ["classic"]
  },
  {
    "filename": "minesweeper",
    "title": "minesweeper",
    "author": "sam liu",
    "img": "",
    "tags": ["classic"]
  },
  {
    "filename": "connect_four",
    "title": "connect_four",
    "author": "sam liu",
    "img": "",
    "tags": ["classic"]
  },
  {
    "filename": "SprazeJS",
    "title": "SprazeJS",
    "author": "Peipr",
    "img": "",
    "tags": []
  },
  {
    "filename": "nomis",
    "title": "nomis",
    "author": "Cheru Berhanu",
    "img": "",
    "tags": ["classic", "hackable"]
  },
  {
    "filename": "snek",
    "title": "snek",
    "author": "gammacarrot",
    "img": "",
    "tags": ["classic"]
  },
  {
    "filename": "sokoban_plus",
    "title": "sokoban_plus",
    "author": "Leonard (Omay)",
    "img": "",
    "tags": ["puzzle"]
  },
  {
    "filename": "tictactoe",
    "title": "tictactoe",
    "author": "reesericci",
    "img": "",
    "tags": ["classic", "multiplayer"]
  },
  {
    "filename": "alien",
    "title": "alien",
    "author": "anshimathur0325",
    "img": "",
    "tags": []
  },
  {
    "filename": "mistery_of_scooter",
    "title": "mistery_of_scooter",
    "author": "LucasHT22",
    "img": "",
    "tags": ["WIP"]
  },
  {
    "filename": "balloon",
    "title": "balloon",
    "author": "LucasHT22",
    "img": "",
    "tags": ["WIP"]
  },
  {
    "filename": "purge",
    "title": "purge",
    "author": "noviicee",
    "img": "",
    "tags": ["puzzle"]
  },
  {
    "filename": "confusing_conditions",
    "title": "confusing_conditions",
    "author": "Sooraj",
    "img": "",
    "tags": []
  },
  {
    "filename": "Virtual_Machine",
    "title": "Virtual_Machine",
    "author": "N_Rizwan",
    "img": "",
<<<<<<< HEAD
    "tags": [""]
  },
  {
    "filename": "Rock_Paper_Scissors",
    "title": "Rock_Paper_Scissors",
    "author": "ezefranca",
    "img": "",
    "tags": ["classic"]
=======
    "tags": []
  },
  {
    "filename": "seven_ate_nine_(789)",
    "title": "seven_ate_nine_(789)",
    "author": "blobbybilb",
    "img": "",
    "tags": ["multiplayer"]
  },
  {
    "filename": "mandelbrot",
    "title": "mandelbrot",
    "author": "HenryBass",
    "img": "",
    "tags": []
  },
  {
    "filename": "tetris",
    "title": "tetris",
    "author": "neesh",
    "img": "",
    "tags": ["classic"]
  },
  {
    "filename": "simple_maze",
    "title": "simple_maze",
    "author": "Itamar Davidyan",
    "img": "",
    "tags": []
  },
  {
    "filename": "killpigs",
    "title": "killpigs",
    "author": "luiç",
    "img": "",
    "tags": []
  },
  {
    "filename": "TheTombOfAThousandTerrors",
    "title": "TheTombOfAThousandTerrors",
    "author": "Fabian",
    "img": "",
    "tags": []
  },
  {
    "filename": "reversi",
    "title": "reversi",
    "author": "veehj",
    "img": "",
    "tags": ["classic", "multiplayer"]
>>>>>>> 523bc0c7
  }
]<|MERGE_RESOLUTION|>--- conflicted
+++ resolved
@@ -249,8 +249,7 @@
     "title": "Virtual_Machine",
     "author": "N_Rizwan",
     "img": "",
-<<<<<<< HEAD
-    "tags": [""]
+    "tags": []
   },
   {
     "filename": "Rock_Paper_Scissors",
@@ -258,8 +257,6 @@
     "author": "ezefranca",
     "img": "",
     "tags": ["classic"]
-=======
-    "tags": []
   },
   {
     "filename": "seven_ate_nine_(789)",
@@ -309,6 +306,5 @@
     "author": "veehj",
     "img": "",
     "tags": ["classic", "multiplayer"]
->>>>>>> 523bc0c7
   }
 ]