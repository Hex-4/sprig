--- conflicted
+++ resolved
@@ -1,11 +1,8 @@
 // should write: we're creating elements in here, but we should redo to fit with uhtml
 
-<<<<<<< HEAD
-export default function notification({message, type}={}) {
-=======
+
 export default function notification({ message, type, timeout }={}) {
   // document.querySelector(".shared-modal").classList.toggle("hide");
->>>>>>> f4a75a74
   const el = document.createElement('div')
   el.classList.add('shared-modal')
   el.innerHTML = message
