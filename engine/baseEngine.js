// Tagged tempalate literal factory go brrr
function _makeTag(cb) {
  return (strings, ...interps) => {
    if (typeof strings === "string") {
      throw new Error("Tagged template literal must be used like name`text`, instead of name(`text`)");
    }
    const string = strings.reduce((p, c, i) => p + c + (interps[i] ?? ''), '');
    return cb(string);
  }
}

export function baseEngine() {

  // tile gamelab
  const state = {
    legend: [],
    texts: [],
    dimensions: {
      width: 0,
      height: 0,
    },
    sprites: [],
    solids: [],
    pushable: {},
    background: null,
  };

  class Sprite {
    constructor(type, x, y) {
      this._type = type;
      this._x = x;
      this._y = y;
      this.dx = 0;
      this.dy = 0;
    }

    set type(k) {
      const legendDict = Object.fromEntries(state.legend);
      if (!(k in legendDict)) throw new Error(`"${k}" not in legend.`);

      this.remove();
      addSprite(this._x, this._y, k);
    }

    get type() {
      return this._type;
    }

    set x(newX) {
      const dx = newX - this.x;
      if (_canMoveToPush(this, dx, 0)) this.dx = dx;
      return this;
    }

    get x() {
      return this._x;
    }

    set y(newY) {
      const dy = newY - this.y;
      if (_canMoveToPush(this, 0, dy)) this.dy = dy;
      return this;
    }

    get y() {
      return this._y;
    }

    remove() {
      state.sprites = state.sprites.filter(s => s !== this);
      return this;
    }
  }

  const _canMoveToPush = (sprite, dx, dy) => {
    const { x, y, type } = sprite;
    const { width, height } = state.dimensions;
    const i = (x+dx)+(y+dy)*width;

    const inBounds = (x+dx < width && x+dx >= 0 && y+dy < height && y+dy >= 0);
    if (!inBounds) return false;

    const grid = getGrid();

    const notSolid = !state.solids.includes(type);
    const noMovement = dx === 0 && dy === 0;
    const movingToEmpty = i < grid.length && grid[i].length === 0;

    if (notSolid || noMovement || movingToEmpty) {
      sprite._x += dx;
      sprite._y += dy;
      return true;
    }

    let canMove = true;

    const { pushable }  = state;

    grid[i].forEach(sprite => {
      const isSolid = state.solids.includes(sprite.type);
      const isPushable = (type in pushable) && pushable[type].includes(sprite.type);

      if (isSolid && !isPushable)
        canMove = false;

      if (isSolid && isPushable) {
        canMove = canMove && _canMoveToPush(sprite, dx, dy);
      }
    })

    if (canMove) {
      sprite._x += dx;
      sprite._y += dy;
    }

    return canMove;
  }

  const getGrid = () => {
    const { width, height } = state.dimensions;

    const grid = new Array(width*height).fill(0).map(x => []);
    state.sprites.forEach(s => {
      const i = s.x+s.y*width;
      grid[i].push(s);
    })

    return grid;
  }

  const _checkBounds = (x, y) => {
    const { width, height } = state.dimensions;

    if (x > width || x < 0 || y < 0 || y > height) throw new Error(`Sprite out of bounds.`);
  }

  const _checkLegend = type => {
    if (!(type in Object.fromEntries(state.legend)))
      throw new Error(`Unknown sprite type: ${type}`);
  }

  const addSprite = (x, y, type) => {
    if (type === ".") return;

    _checkBounds(x, y);
    _checkLegend(type);

    const s = new Sprite(type, x, y);
    state.sprites.push(s);
  }
  
  const _allEqual = arr => arr.every(val => val === arr[0]);

  function setMap(string) { 
    if (!string) throw new Error("Tried to set empty map.");
    
    const rows = string.trim().split("\n").map(x => x.trim());
    const rowLengths = rows.map(x => x.length);
    const isRect = _allEqual(rowLengths)
    if (!isRect) throw new Error("Level must be rect.");
    const w = rows[0].length;
    const h = rows.length;
    state.dimensions.width = w;
    state.dimensions.height = h;

    state.sprites = [];

    for (let i = 0; i < w*h; i++) {
      const char = string.split("").filter(x => x.match(/\S/))[i];
      if (char === ".") continue;
      // the index will be the ascii char for the number of the index
      const type = char;

      const x = i%w; 
      const y = Math.floor(i/w);

      addSprite(x, y, type);
    }
  }

  function clearTile(x, y) {
    state.sprites = state.sprites.filter(s => s.x !== x || s.y !== y);
  }

  /* opts: x, y, color (all optional) */
  function addText(str, opts={}) {
    const CHARS_MAX_X = 21;
    const padLeft = Math.floor((CHARS_MAX_X - str.length)/2);

    state.texts.push({
      x: opts.x ?? padLeft,
      y: opts.y ?? 0,
      color: opts.color ?? [10, 10, 40],
      content: str
    });
  }

  function clearText() {
    state.texts = [];
  }

  function getTile(x, y) { 
    
    if (y < 0) return [];
    if (x < 0) return [];
    if (y >= state.dimensions.height) return [];
    if (x >= state.dimensions.width) return [];

    return getGrid()[state.dimensions.width*y+x] || [];
  }

  function hasDuplicates(array) {
    return (new Set(array)).size !== array.length;
  }

  function tilesWith(...matchingTypes) {
    const { width, height } = state.dimensions;
    const tiles = [];
    const grid = getGrid();
    for (let x = 0; x < width; x++) {
      for (let y = 0; y < height; y++) {
        const tile = grid[width*y+x] || [];
        const matchIndices = matchingTypes.map(type => {
          return tile.map(s => s.type).indexOf(type);
        })


        if (!hasDuplicates(matchIndices) && !matchIndices.includes(-1)) tiles.push(tile);
      }
    }

    return tiles;
  }

  function setSolids(arr) {
    state.solids = arr;
  }

  function setPushables(map) {
    state.pushable = map;
  }

  const hasTypeAny = (x, y, types) => getTile(x, y)
    .map(sprite => sprite.type)
    .some(type => types.includes(type));

  const hasTypeAll = (x, y, types) => getTile(x, y)
    .map(sprite => sprite.type)
    .every(type => types.includes(type));

  const api = {
    setMap, 
    addText,
    clearText,
    addSprite,
    getGrid,
    getTile,
    tilesWith,
    hasTypeAny, // maybe
    hasTypeAll, // maybe
    clearTile, 
    setSolids, 
    setPushables, 
    map: _makeTag(text => text),
    bitmap: _makeTag(text => text),
    tune: _makeTag(text => text),
    getFirst: (type) => state.sprites.find(t => t.type === type), // **
    getAll: (type) => type ? state.sprites.filter(t => t.type === type) : state.sprites, // **
    width: () => state.dimensions.width,
    height: () => state.dimensions.height,
<<<<<<< HEAD
=======
    setBackground: (type) => { 
      _checkLegend(type);
      state.background = type;
    }
>>>>>>> 0688bab8
  };

  return { api, state };
}<|MERGE_RESOLUTION|>--- conflicted
+++ resolved
@@ -268,13 +268,6 @@
     getAll: (type) => type ? state.sprites.filter(t => t.type === type) : state.sprites, // **
     width: () => state.dimensions.width,
     height: () => state.dimensions.height,
-<<<<<<< HEAD
-=======
-    setBackground: (type) => { 
-      _checkLegend(type);
-      state.background = type;
-    }
->>>>>>> 0688bab8
   };
 
   return { api, state };
