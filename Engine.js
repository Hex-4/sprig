--- conflicted
+++ resolved
@@ -192,13 +192,8 @@
   draw(obj) {
     const { ctx } = obj.engine;
     ctx.save();
-<<<<<<< HEAD
-    ctx.translate(this._x+this.width/2, this._y+this.height/2);
+    ctx.translate(this._x + this.width / 2, this._y + this.height / 2);
     ctx.rotate(this._rotate);
-=======
-    ctx.translate(this._x + this.width / 2, this._y + this.height / 2);
-    ctx.rotate(this.rotation);
->>>>>>> 15ab7f9f
 
     // draw sprite with sprite scale
     if (this.sprite !== null) {
