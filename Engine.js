--- conflicted
+++ resolved
@@ -199,7 +199,6 @@
 		if (canMoveInY) this._y += dy; 
 	}
 
-<<<<<<< HEAD
 	set scale(factor) {
 		this.width = this.unscaledWidth * factor;
 		this.height = this.unscaledHeight * factor;
@@ -209,12 +208,6 @@
 		// draw sprite with sprite scale
 		if (this.sprite !== null) {
 			obj.engine.ctx.drawImage(this.sprite, this._x, this._y, this.width, this.height);
-=======
-	draw(obj) {
-		// draw sprite with sprite scale
-		if (this.sprite !== null) {
-			this.engine.ctx.drawImage(this.sprite, this._x, this._y);
->>>>>>> 52a0309e
 		}
 
 		this._draw(obj);
