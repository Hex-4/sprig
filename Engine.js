--- conflicted
+++ resolved
@@ -209,11 +209,7 @@
 	draw(obj, ctx) {
 		// draw sprite with sprite scale
 		if (this.sprite !== null) {
-<<<<<<< HEAD
 			ctx.drawImage(this.sprite, this._x, this._y);
-=======
-
->>>>>>> 19fb8c0a
 		}
 
 		this._draw(obj, ctx);
