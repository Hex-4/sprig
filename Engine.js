const getLimits = (obj, [dx, dy] = [0, 0]) => {
  const w = obj.width;
  const h = obj.height;
  const [ox, oy] = [w * obj.origin[0], h * obj.origin[1]];
  const x = obj.x + dx - ox;
  const y = obj.y + dy - oy;
  const xMin = x;
  const xMax = x + w;
  const yMin = y;
  const yMax = y + h;
  const xCenter = (x + x + w) / 2;
  const yCenter = (y + y + h) / 2;

  return {
    min: [xMin, yMin],
    max: [yMin, yMax],
    center: [xCenter, yCenter],
    xMin,
    xMax,
    yMin,
    yMax,
    xCenter,
    yCenter,
    width: w,
    height: h,
  };
};

function overlap(obj0, obj1, movement = [0, 0]) {
  const obj0Lims = getLimits(obj0, movement);
  const obj1Lims = getLimits(obj1);

  const x_overlap = Math.max(
    -Infinity,
    Math.min(obj0Lims.xMax, obj1Lims.xMax) -
      Math.max(obj0Lims.xMin, obj1Lims.xMin)
  );
  const y_overlap = Math.max(
    -Infinity,
    Math.min(obj0Lims.yMax, obj1Lims.yMax) -
      Math.max(obj0Lims.yMin, obj1Lims.yMin)
  );

  return [x_overlap, y_overlap];
}

function haveCollided(obj0, obj1, buffer = 0) {
  let left, right, bottom, top;
  if (typeof buffer === "object") {
    left = buffer.left ?? 0;
    right = buffer.right ?? 0;
    bottom = buffer.bottom ?? 0;
    top = buffer.top ?? 0;
  } else {
    left = buffer;
    right = buffer;
    bottom = buffer;
    top = buffer;
  }

  return (
    obj0.x < obj1.x + obj1.width + left &&
    obj0.x + obj0.width + right > obj1.x &&
    obj0.y < obj1.y + obj1.height + top &&
    obj0.height + obj0.y + bottom > obj1.y
  );
}

function is_overlapping_range(x1, x2, y1, y2) {
  return Math.max(x1, y1) <= Math.min(x2, y2);
}

function distanceTo(obj0, obj1) {
  // me is obj1, them is obj0

  let top = Infinity;
  let right = Infinity;
  let bottom = Infinity;
  let left = Infinity;

  // top is obj0 top - obj1 bottom if below and left and right are in bounds
  let x0 = obj0.x - obj0.origin[0] * obj0.width;
  let y0 = obj0.y - obj0.origin[1] * obj0.height;
  let x1 = obj1.x - obj1.origin[0] * obj1.width;
  let y1 = obj1.y - obj1.origin[1] * obj1.height;

  const overlapX = is_overlapping_range(
    x0,
    x0 + obj0.width,
    x1,
    x1 + obj1.width
  );
  const overlapY = is_overlapping_range(
    y0,
    y0 + obj0.height,
    y1,
    y1 + obj1.height
  );

  if (overlapX) {
    top = -(y0 + obj0.height - y1);
    bottom = -(y1 + obj1.height - y0);
  }

  if (overlapY) {
    left = -(x0 + obj0.width - x1);
    right = -(x1 + obj1.width - x0);
  }

  // if (left == 0 || right == 0) {
  //   if (left == 0) left = 0;
  //   if (right == 0) right = 0;
  //   top = Infinity;
  //   bottom = Infinity;
  // }

  // if (top == 0 || bottom == 0) {
  //   if (top == 0) top = 0;
  //   if (bottom == 0) bottom = 0;
  //   left = Infinity;
  //   right = Infinity;
  // }

  return { top, right, bottom, left };
}

function initSprite(spriteData, that) {
  if (typeof spriteData === "object") {
    const [w, h] = spriteData.size;

    that.imageData = new ImageData(
      new Uint8ClampedArray(spriteData.colors.flat()),
      w,
      h
    );

    const dx = spriteData.bounds.x;
    const dy = spriteData.bounds.y;
    that._width = spriteData.bounds.width;
    that._height = spriteData.bounds.height;

    that._sprite = document.createElement("canvas");
    that._sprite.width = that._width;
    that._sprite.height = that._height;
    that._sprite.getContext("2d").putImageData(that.imageData, -dx, -dy);
    if (that.initialized) that.draw();
  } else {
    that._sprite = null;
  }
}

const VALID_PARAMS = [
  "x",
  "y",
  "vx",
  "vy",
  "tags",
  "sprite",
  "scale",
  "rotate",
  "collides",
  "update",
  "solid",
  "bounce",
  "origin",
  "props",
  "secondsBetweenUpdates",
  "zIndex",
  // not doced?
  "click",
];

class _Object {
  constructor(params, engine) {
    for (const k in params) {
      if (!VALID_PARAMS.includes(k)) {
        const msg = `Sprite's "${k}" set to "${params[k]}", but sprites don't have "${k}"s`;
        throw new Error(msg);
      }
    }

    this.initialized = false;
    this.engine = engine;
    this.tags = params.tags ?? [];

    let bounds = { x: 0, y: 0, maxX: 16, maxY: 16, width: 16, height: 16 };

    this._sprite = null;
    this._width = null;
    this._height = null;
    this.sprite = params.sprite;

    this._scale = [1, 1];
    this.scale = params.scale;

    this.rotate = params.rotate ?? 0;

    this.origin = params.origin ?? [0, 0];

    this.x = params.x ?? 0;
    this.y = params.y ?? 0;
    this.x += Math.random() / 10;
    this.y += Math.random() / 10;
    this.lastX = this.x;
    this.lastY = this.y;

    this.zIndex = params.zIndex;

    this.vx = params.vx ?? 0;
    this.vy = params.vy ?? 0;
    this.bounce = params.bounce ?? 0;
    this.solid = params.solid ?? false;
    this.click = params.click ?? null;
    this.update = params.update ?? null;
    this.collides = params.collides ?? null;
    this.props = params.props ?? {};

    this.secondsBetweenUpdates = params.secondsBetweenUpdates ?? 1 / 60;
    this._secondAccumulator = 0;
    this.id = Math.random();
  }

  distanceTo(them) {
    const dists = distanceTo(them, this);
    return dists;
  }

  overlap(them) {
    return overlap(this, them);
  }

  get sprite() {
    return this._sprite;
  }

  teleport(x, y) {
    this.lastX = this.x = x;
    this.lasty = this.y = y;
  }

  set sprite(spriteData) {
    // scaling doesn't work here
    initSprite(spriteData, this);
    // this.scale = this.scale;
  }

  hasTag(tag) {
    return this.tags.includes(tag);
  }

  get width() {
    return this._width * Math.abs(this.scale[0]);
  }

  get height() {
    return this._height * Math.abs(this.scale[1]);
  }

  get rotate() {
    return (this._rotate / Math.PI) * 180;
  }
  set rotate(x) {
    this._rotate = (x / 180) * Math.PI;
  }

  set scale(factor) {
    if (typeof factor === "number") this._scale = [factor, factor];
    if (Array.isArray(factor)) this._scale = factor;
  }

  get scale() {
    return this._scale;
  }

  draw() {
    const { ctx } = this.engine;
    const w = this.width;
    const h = this.height;
    ctx.save();
    const [ox, oy] = [w * this.origin[0], h * this.origin[1]];
    ctx.translate(this.x, this.y);
    ctx.rotate(this._rotate);

    const xInvert = this.scale[0] < 0 ? -1 : 1;
    const yInvert = this.scale[1] < 0 ? -1 : 1;
    ctx.scale(xInvert, yInvert);

    // draw sprite with sprite scale
    if (this.sprite !== null) ctx.drawImage(this.sprite, -ox, -oy, w, h);

    if (Engine.show.origin) {
      ctx.fillStyle = "red";
      ctx.fillRect(-2, -2, 4, 4);
    }

    ctx.restore();

    if (Engine.show.hitbox) {
      ctx.strokeStyle = "grey";
      ctx.strokeRect(this.x - ox, this.y - oy, w, h);
    }

    if (!this.initialized) this.initialized = true;
  }
}

class Text {
  constructor(str, x, y, ops, container) {
    this._text = str;
    this.x = x;
    this.y = y;

    const color = ops.color ?? "black";
    const size = ops.size ?? 12;
    const font = ops.font ?? "monospace";
    const rotate = ops.rotate ?? 0;
    const scale = ops.scale ?? 1;

    const span = document.createElement("a");
    span.style = `
      position: absolute;
      left: ${x}px;
      top: ${y}px;
      color: ${color};
      font-family: ${font};
      font-size: ${size}px;
      transform: rotate(${rotate}deg) scale(${scale}) translate(-50%, -50%);
      width: max-content;
    `;
    if (ops.href) {
      span.href = ops.href;
      if (ops.newTab) {
        span.target = "_blank";
        span.rel = "noopener";
      }
    } else {
      span.style.pointerEvents = "none";
    }
    span.innerText = str;

    this.el = span;

    container.append(span);
  }

  set text(val) {
    this._text = val;
    this.el.innerText = this._text;

    return this;
  }

  remove() {
    this.el.remove();
  }
}

const clearText = (node) =>
  node.querySelectorAll(".text-container > *").forEach((x) => x.remove());

class Engine {
  constructor(canvas, width, height) {
    this.canvas = canvas;
    canvas.width = width;
    canvas.height = height;
    this.ctx = canvas.getContext("2d");
    this.ctx.webkitImageSmoothingEnabled = false;
    this.ctx.mozImageSmoothingEnabled = false;
    this.ctx.imageSmoothingEnabled = false;
    this.objects = [];
    this.drawing = false;

    // this
    // this.updatesPerSecond = 60;

    this._width = width;
    this._height = height;
    this._mouseX = 0;
    this._mouseY = 0;

    this._heldKeys = new Set();
    this._pressedKeys = new Set();

    clearText(canvas.parentNode);
    this.textContainer = canvas.parentNode.querySelector(".text-container");

    canvas.setAttribute("tabindex", "1");

    canvas.addEventListener("keydown", (e) => {
      const key = e.key;

      if (this._heldKeys.has(key)) return;

      this._heldKeys.add(key);
      this._pressedKeys.add(key);

      e.preventDefault();
    });

    canvas.addEventListener("keyup", (e) => {
      const key = e.key;
      this._heldKeys.delete(key);
      this._pressedKeys.delete(key);

      e.preventDefault();
    });

    canvas.addEventListener("mousemove", (e) => {
      this._mouseX = e.clientX;
      this._mouseY = e.clientY;
    });

    // canvas.addEventListener("click", e => {
    //   console.log(e.clientX, e.clientY);
    // })
  }

  get width() {
    return this._width;
  }
  get height() {
    return this._height;
  }
  get mouseX() {
    const rect = this.canvas.getBoundingClientRect();
    return this._mouseX - rect.left;
  } // not doced
  get mouseY() {
    const rect = this.canvas.getBoundingClientRect();
    return this._mouseY - rect.top;
  } // not doced

  add(params) {
    const newObj = new _Object(params, this);
    this.objects.push(newObj);

    return newObj;
  }

  get(tag) {
    // not doced
    return this.objects.filter((x) => x.tags.includes(tag));
  }

  remove(query) {
    if (typeof query === "object")
      this.objects = this.objects.filter((x) => x.id !== query.id);
    else if (typeof query === "string")
      this.objects = this.objects.filter((x) => !x.tags.includes(query));
  }

  start() {
    let last = null;
    const draw = (ts) => {
      const elapsedMs = Math.min(3000, ts - (last ?? ts));
      last = ts;

      this.ctx.fillStyle = "white";
      this.ctx.fillRect(0, 0, this.width, this.height);

      this.objects.forEach((obj) => {
        obj.lastX = obj.x;
        obj.lastY = obj.y;

        obj._secondAccumulator += elapsedMs / 1000;
        while (obj._secondAccumulator > obj.secondsBetweenUpdates) {
          obj._secondAccumulator -= obj.secondsBetweenUpdates;
          if (obj.update) {
            // console.log("updating", obj)
            obj.update(obj);
          }
        }
<<<<<<< HEAD

        obj.x += obj.vx * (obj.secondsBetweenUpdates / 1000);
        obj.y += obj.vy * (obj.secondsBetweenUpdates / 1000);


=======
>>>>>>> ea43f967
      });

      this.resolve();

      /* JavaScript's sort is stable, so undefined - undefined here
         won't shuffle; if you don't ever specify an index, things
         render in the order that they were spawned. */

      this.objects.sort((a, b) => a.zIndex - b.zIndex);

      this.objects.forEach((obj) => {
        if (obj.draw !== null) obj.draw();
      });

      this._pressedKeys.clear();

      if (this.drawing) this._animId = window.requestAnimationFrame(draw);
    };

    // setInterval(draw, 1000/10)

    this.drawing = true;

    window.requestAnimationFrame(draw);
  }

  resolve() {
    const objs = this.objects;

    for (let i = 0; i < objs.length; i++) {
      for (let j = 0; j < objs.length; j++) {
        const obj0 = objs[i];
        const obj1 = objs[j];

        resolveObj(obj0, obj1);
      }
    }

    function resolveObj(me, them) {
      if (me == them) return;

      const [x, y] = overlap(me, them);

      const dx = me.x - me.lastX;
      const dy = me.y - me.lastY;

      me.x -= dx;
      me.y -= dy;

      const { top, bottom, left, right } = me.distanceTo(them);

      let canMoveInX = true;
      let canMoveInY = true;
      let collided = false;

      if (x > 0 && y > 0) collided = true;

      const bothSolid = them.solid && me.solid;

      const BUFFER = 0.1;

      if (dy < 0 && Math.abs(dy) > top && top >= -me.height + BUFFER) {
        if (bothSolid) {
          me.vy = -me.bounce * me.vy;
          me.y = me.y - top + BUFFER; // need a little buffer
          canMoveInY = false;
        }

        collided = true;
      }

      if (dy > 0 && Math.abs(dy) > bottom && bottom >= -me.height + BUFFER) {
        if (bothSolid) {
          me.vy = -me.bounce * me.vy;
          me.y = me.y + bottom - BUFFER;
          canMoveInY = false;
        }

        collided = true;
      }

      if (dx < 0 && Math.abs(dx) > left && left >= -me.width + BUFFER) {
        if (bothSolid) {
          me.vx = -me.bounce * me.vx;
          me.x = me.x - left + BUFFER;
          canMoveInX = false;
        }
        collided = true;
      }

      if (dx > 0 && Math.abs(dx) > right && right >= -me.width + BUFFER) {
        if (bothSolid) {
          me.vx = -me.bounce * me.vx;
          me.x = me.x + right - BUFFER;
          canMoveInX = false;
        }
        collided = true;
      }

      if (canMoveInX) me.x += dx;
      if (canMoveInY) me.y += dy;

      if (collided && me.collides !== null) me.collides(me, them);
    }
  }

  end() {
    this.drawing = false;
    window.cancelAnimationFrame(this._animId);
  }

  addText(str, x, y, ops = {}) {
    return new Text(str, x, y, ops, this.textContainer);
  }

  heldKey(key) {
    return key === undefined
      ? [...this._heldKeys].length > 0
      : this._heldKeys.has(key);
  }

  pressedKey(key) {
    return key === undefined
      ? [...this._pressedKeys].length > 0
      : this._pressedKeys.has(key);
  }
}

export { Engine };<|MERGE_RESOLUTION|>--- conflicted
+++ resolved
@@ -465,19 +465,12 @@
         obj._secondAccumulator += elapsedMs / 1000;
         while (obj._secondAccumulator > obj.secondsBetweenUpdates) {
           obj._secondAccumulator -= obj.secondsBetweenUpdates;
-          if (obj.update) {
-            // console.log("updating", obj)
-            obj.update(obj);
-          }
+          if (obj.update) obj.update(obj);
         }
-<<<<<<< HEAD
 
         obj.x += obj.vx * (obj.secondsBetweenUpdates / 1000);
         obj.y += obj.vy * (obj.secondsBetweenUpdates / 1000);
 
-
-=======
->>>>>>> ea43f967
       });
 
       this.resolve();
